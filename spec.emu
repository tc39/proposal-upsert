--- conflicted
+++ resolved
@@ -76,12 +76,7 @@
       1. If _p_.[[Key]] is not ~empty~ and SameValue(_p_.[[Key]], _key_) is *true*, return _p_.[[Value]].
     1. Let _value_ be ? Call(_callbackfn_, _key_).
     1. Let _p_ be the Record { [[Key]]: _key_, [[Value]]: _value_ }.
-<<<<<<< HEAD
     1. Append _p_ to _M_.[[WeakMapData]].
-    1. Return _p_.[[Value]].
-=======
-    1. Append _p_ to _M_.[[MapData]].
     1. Return _value_.
->>>>>>> 09331a73
   </emu-alg>
 </emu-clause>
